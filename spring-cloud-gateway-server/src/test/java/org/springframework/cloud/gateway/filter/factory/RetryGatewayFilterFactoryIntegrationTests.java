--- conflicted
+++ resolved
@@ -112,16 +112,10 @@
 	@Test
 	public void retryFilterPost() {
 		testClient.post().uri("/retrypost?key=postconfig&expectedbody=HelloConfig")
-<<<<<<< HEAD
 				.header(HttpHeaders.HOST, "www.retrypostconfig.org").bodyValue("HelloConfig").exchange().expectStatus()
 				.isOk().expectBody(String.class).isEqualTo("3");
-=======
-				.header(HttpHeaders.HOST, "www.retrypostconfig.org")
-				.bodyValue("HelloConfig").exchange().expectStatus().isOk()
-				.expectBody(String.class).isEqualTo("3");
 		assertThat(this.capture.toString())
 				.contains("disposing response connection before next iteration");
->>>>>>> 7e77a911
 	}
 
 	@Test
@@ -244,12 +238,7 @@
 			if (!expectedbody.equals(body)) {
 				AtomicInteger num = getCount(key);
 				return ResponseEntity.status(HttpStatus.INTERNAL_SERVER_ERROR)
-<<<<<<< HEAD
-						.header("X-Retry-Count", String.valueOf(num)).body("bodys did not match on try" + num);
-=======
-						.header("X-Retry-Count", String.valueOf(num))
-						.body("body did not match on try" + num);
->>>>>>> 7e77a911
+						.header("X-Retry-Count", String.valueOf(num)).body("body did not match on try" + num);
 			}
 			return response;
 		}
