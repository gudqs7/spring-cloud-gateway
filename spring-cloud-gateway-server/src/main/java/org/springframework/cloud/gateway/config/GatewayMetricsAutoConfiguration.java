--- conflicted
+++ resolved
@@ -64,15 +64,9 @@
 
 	@Bean
 	@ConditionalOnBean(MeterRegistry.class)
-<<<<<<< HEAD
-	@ConditionalOnProperty(name = "spring.cloud.gateway.metrics.enabled", matchIfMissing = true)
-	// don't use @ConditionalOnEnabledGlobalFilter
-=======
-	@ConditionalOnProperty(name = GatewayProperties.PREFIX + ".metrics.enabled",
-			matchIfMissing = true)
+	@ConditionalOnProperty(name = GatewayProperties.PREFIX + ".metrics.enabled", matchIfMissing = true)
 	// don't use @ConditionalOnEnabledGlobalFilter as the above property may
 	// encompass more than just the filter
->>>>>>> f09d8b2c
 	public GatewayMetricsFilter gatewayMetricFilter(MeterRegistry meterRegistry,
 			List<GatewayTagsProvider> tagsProviders, GatewayProperties properties) {
 		return new GatewayMetricsFilter(meterRegistry, tagsProviders,
