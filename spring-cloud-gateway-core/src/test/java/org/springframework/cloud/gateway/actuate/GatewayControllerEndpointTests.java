--- conflicted
+++ resolved
@@ -54,15 +54,10 @@
 import static org.springframework.boot.test.context.SpringBootTest.WebEnvironment.RANDOM_PORT;
 
 @RunWith(SpringRunner.class)
-<<<<<<< HEAD
 @SpringBootTest(
 		properties = { "management.endpoints.web.exposure.include=*",
 				"spring.cloud.gateway.actuator.verbose.enabled=true" },
 		webEnvironment = RANDOM_PORT)
-=======
-@SpringBootTest(properties = {"management.endpoints.web.exposure.include=*",
-		"spring.cloud.gateway.actuator.verbose.enabled=true"}, webEnvironment = RANDOM_PORT)
->>>>>>> bb517a8d
 public class GatewayControllerEndpointTests {
 
 	@Autowired
@@ -101,7 +96,6 @@
 	}
 
 	@Test
-<<<<<<< HEAD
 	public void testRouteReturnsMetadata() {
 		testClient.get()
 				.uri("http://localhost:" + port
@@ -111,7 +105,9 @@
 						.containsEntry("optionName", "OptionValue")
 						.containsEntry("iAmNumber", 1).containsEntry("compositeObject",
 								Maps.newHashMap("name", "value")));
-=======
+	}
+
+	@Test
 	public void testRouteFilters() {
 		testClient.get()
 				.uri("http://localhost:" + port + "/actuator/gateway/routefilters")
@@ -195,7 +191,6 @@
 				.accept(MediaType.APPLICATION_JSON_UTF8)
 				.body(BodyInserters.fromObject(testRouteDefinition)).exchange()
 				.expectStatus().isBadRequest();
->>>>>>> bb517a8d
 	}
 
 	@SpringBootConfiguration
@@ -206,7 +201,8 @@
 		@Bean
 		RouteLocator testRouteLocator(RouteLocatorBuilder routeLocatorBuilder) {
 			return routeLocatorBuilder.routes()
-					.route("test-service", r -> r.path("/test-service/**").uri("lb://test-service"))
+					.route("test-service",
+							r -> r.path("/test-service/**").uri("lb://test-service"))
 					.build();
 		}
 
